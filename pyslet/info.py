#! /usr/bin/env python
"""The module creates some basic constants to describe the Pyslet package."""

title_name = u"Pyslet"
name = "pyslet"
copyright = u"\xA92008-2016, Steve Lay"

major_version = "0.7"
<<<<<<< HEAD
build_date = "20161030"
=======
build_date = "20161101pr57"
>>>>>>> f6607e29
version = "%s.%s" % (major_version, build_date)

title = (
    "Pyslet: "
    "Python package for Standards in Learning, Education and Training")

home = "http://www.pyslet.org/"<|MERGE_RESOLUTION|>--- conflicted
+++ resolved
@@ -6,11 +6,7 @@
 copyright = u"\xA92008-2016, Steve Lay"
 
 major_version = "0.7"
-<<<<<<< HEAD
-build_date = "20161030"
-=======
-build_date = "20161101pr57"
->>>>>>> f6607e29
+build_date = "20161101"
 version = "%s.%s" % (major_version, build_date)
 
 title = (
